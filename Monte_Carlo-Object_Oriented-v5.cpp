--- conflicted
+++ resolved
@@ -23,282 +23,6 @@
 using namespace std;
 
 
-<<<<<<< HEAD
-struct xyz
-{
-    double x;
-    double y;
-    double z;
-};
-
-double get_dist(const xyz & a1, const xyz & a2, const xyz & boxdim, xyz & rij_vec)
-{
-    /* Write code to calculate the distance vector and scalar distance between two atoms, using the minimum image convention.
-    The distance vector is rij_vec - it is passed by reference so it can be modified directly.
-    The convention is that the vector should point from atom 1 to atom 2
-    
-    The function should return the scalar distance.
-    */
-    rij_vec.x = a2.x - a1.x;
-    rij_vec.x -= round(rij_vec.x/boxdim.x)*boxdim.x;
-    rij_vec.y = a2.y - a1.y;
-    rij_vec.y -= round(rij_vec.y/boxdim.y)*boxdim.y;
-    rij_vec.z = a2.z - a1.z;
-    rij_vec.z -= round(rij_vec.z/boxdim.z)*boxdim.z;
-    return sqrt((rij_vec.x) * (rij_vec.x) + (rij_vec.y) * (rij_vec.y) + (rij_vec.z) * (rij_vec.z));
-}
-
-double update_max_displacement(double fraction_accepted, double boxdim, double max_displacement)
-{
-    /* Write code to update the maximum displacement based on current acceptance crtieria. 
-    The function should return the the new maximum displacement.
-    */
-    double scale_factor = 0.0;
-    if(fraction_accepted<0.5)
-    {
-        scale_factor = 0.9;
-    }
-    else
-    {
-        scale_factor = 1.1;
-    }
-    return std::max(0.01*boxdim, std::min(0.5*boxdim, max_displacement*scale_factor));
-}
-
-class system_coordinates
-{
-    
-public: 
-    // General system coordinate definitions
-    
-    int         natoms;     // Number of atoms in the system
-    string      atmtyp;     // Atom type (atomic symbol)
-    double      density;    // System density in g/cm^3
-    double      numden;     // System number density (atoms/Ang^3)
-    double      molmass;    // Molar mass of an atom of atmtyp
-    xyz         boxdim;     // Simulation box x, y, and z lengths
-    vector<xyz> coords;     // Coordinates for all atoms in our system
-    
-    // Variables used for file i/o
-    
-    ofstream    trajstream; // Trajectory file - uses the LAMMPS lammpstrj format
-
-    void generate_coords();
-    void write_frame(int mcstep);
-    
-    // Constructor and deconstructor
-    
-    system_coordinates(int in_natoms, string in_atmtyp, double in_density, double in_molmass);
-    ~system_coordinates();
-};
-
-system_coordinates::system_coordinates(int in_natoms, string in_atmtyp, double in_density, double in_molmass)
-{
-    natoms  = in_natoms;
-    atmtyp  = in_atmtyp;
-    density = in_density;
-    molmass = in_molmass;
-    
-    trajstream.open("MC_traj.lammpstrj");
-}
-system_coordinates::~system_coordinates()
-{
-    trajstream.close();
-}
-
-void system_coordinates::generate_coords()
- ///////////////////////////////////////////////////////////////////////////////////////////////
- // Generate the system coordinates
- // Generates an initial configuation of atom on a 3D lattice  with a user-specified number of 
- // atoms, at the user-specified density. 
- ///////////////////////////////////////////////////////////////////////////////////////////////
-{
-    // Determine the box length that will yield the user-specified density. Start by computing the target number density.
-
-    numden = density / molmass * nav / pow(cm2m,3.0) * pow(A2m,3.0); // Density in atoms per Ang^3
-    
-    cout << "# Num. den. (atoms/Ang): " << numden << endl;
-    
-    boxdim.x = pow(natoms/numden, 1.0/3.0); 
-    boxdim.y = boxdim.x;
-    boxdim.z = boxdim.x;
-    
-    cout << "# Box length (x):        " << boxdim.x << endl;
-    cout << "# Box length (y):        " << boxdim.y << endl;
-    cout << "# Box length (z):        " << boxdim.z << endl;
-
-    // Compute the number of gridpoints to use in each direction (ceiling of the cube root of number of atoms).
-    // Set the spacing in each dimension based on the box length and the number of gridpoints+1 (to prevent overlap
-    // across the periodic boundary. 
-    
-    int     ngridpoints = ceil(pow(natoms,1.0/3.0));
-    double  spacing     = boxdim.x / (ngridpoints+1);
-    
-    cout << "# Init. spacing (Ang):   " << spacing << endl;
-
-    xyz     tmp_atom;
-    int     added_atoms = 0;
-    
-    for (int x=0; x<ngridpoints; x++)
-    {
-        for(int y=0; y<ngridpoints; y++)
-        {
-            for(int z=0; z<ngridpoints; z++)  
-            {
-                if(added_atoms >= natoms)
-                    continue;
-                
-                tmp_atom.x = x * spacing;
-                tmp_atom.y = y * spacing;
-                tmp_atom.z = z * spacing;
-
-                coords.push_back(tmp_atom);
-                
-                added_atoms++;
-            }
-        }
-    }
-                
-    
-    // Print this initial configuration to a file
-    
-    write_frame(-1);   
-}
-
-void system_coordinates::write_frame(int mcstep)
-{
-    trajstream << "ITEM: TIMESTEP" << endl;
-    trajstream << mcstep << endl;
-    trajstream << "ITEM: NUMBER OF ATOMS" << endl;
-    trajstream << natoms << endl;
-    trajstream << "ITEM: BOX BOUNDS pp pp pp" << endl;
-    trajstream << "0 " << boxdim.x << endl;
-    trajstream << "0 " << boxdim.y << endl;
-    trajstream << "0 " << boxdim.z << endl;
-    trajstream << "ITEM: ATOMS id type element xu yu zu" << endl;
-    
-    for (int i=0; i<natoms; i++)
-        trajstream << i << " 1 " << atmtyp << " " << coords[i].x << " "<< coords[i].y << " "  << coords[i].z << endl;
-}
-
-class LJ_model
-{
-public:
-    
-    ///units for epsilon: e/Kb?
-    
-    double  sigma;
-    double  epsilon;
-    double  rcut;
-    
-    double  term1;   // Placeholder for (sigma/rij)^12
-    double  term2;   // Placeholder for (sigma/rij)^6
-    
-    double  get_eij(double rij);
-    void    get_fij(double rij, const xyz & rij_vec, xyz & fij);
-    void    get_single_particle_contributions(const vector<xyz> & coords, int selected_atom, const xyz & selected_atom_coords, const xyz & boxdim, double & energy_selected, xyz & stress_selected);
-    
-    LJ_model(double in_sigma, double in_epsilon, double in_rcut);
-    ~LJ_model();
-};
-
-LJ_model::LJ_model(double in_sigma, double in_epsilon, double in_rcut)
-{
-    sigma   = in_sigma;
-    epsilon = in_epsilon;
-    rcut    = in_rcut;
-}
-LJ_model::~LJ_model(){}
-
-double LJ_model::get_eij(double rij)
-{
-    /* Write code to compute the Lennard Jones energy between the two atoms.
-    It should account for the user-specified cutoff distance.
-    The function should return the computed energy.
-    */
-    return (4*epsilon*((pow((sigma/rij),12)) - (pow((sigma/rij),6))));
-}
-
-void LJ_model::get_fij(double rij, const xyz & rij_vec, xyz & fij)
-{
-    /* Write code to compute the Lennard Jones force between the two atoms.
-    It should account for the user-specified cutoff distance.
-    The function should update the the force and distance vectors directly
-    The function should not return anything.
-    */
-    fij.x = -(4*epsilon*((-12*pow((sigma),12)*pow((rij),-13)) - (-6*pow((sigma),6)*pow((rij),-7))))*rij_vec.x/abs(rij);
-    fij.y = -(4*epsilon*((-12*pow((sigma),12)*pow((rij),-13)) - (-6*pow((sigma),6)*pow((rij),-7))))*rij_vec.y/abs(rij);
-    fij.z = -(4*epsilon*((-12*pow((sigma),12)*pow((rij),-13)) - (-6*pow((sigma),6)*pow((rij),-7))))*rij_vec.z/abs(rij);
-    return;
-}
-
-void LJ_model::get_single_particle_contributions(const vector<xyz> & coords, int selected_atom, const xyz & selected_atom_coords, const xyz & boxdim, double & energy_selected, xyz & stress_selected)
-{
-    energy_selected   = 0;
-    stress_selected.x = 0;
-    stress_selected.y = 0;
-    stress_selected.z = 0;
-    xyz force;
-    force.x = 0;
-    force.y = 0;
-    force.z = 0;
-    
-    static double rij;
-    static xyz    rij_vec;
-    using namespace std::chrono;
-
-    /* Write code to determine the contributions to the total system energy, forces, and stresses due to the selected atom.
-    Self interactions should not be included.
-
-    // Loop over all atoms. Within the loop:
-        
-        // Get the scalar distance and distance vector between atoms, using MIC
-
-
-        // Determine pair energy, but only if interaction is within cutoff idstance
-    
-    
-        // Determine the atom pair's contribution to the total system pressure - again, only perform 
-        // if within the model cutoff - we'll use this if the move is accepted
-    
-    */
-
-
-    for(int j=0; j<coords.size(); j++)
-    {
-        // if(coords[j].x==selected_atom_coords.x && coords[j].y==selected_atom_coords.y && coords[j].z==selected_atom_coords.z)
-        //     continue;
-        if(j!=selected_atom)
-        {
-            auto start1 = high_resolution_clock::now();
-            rij = get_dist(selected_atom_coords, coords[j],boxdim,rij_vec);
-            auto end1 = high_resolution_clock::now();
-            duration<double> duration1 = end1 - start1;        
-            std::cout << "Time for distance calc: " << duration1.count() << " seconds" << std::endl;
-
-            if(rij<rcut)
-            {
-                auto start2 = high_resolution_clock::now();
-                energy_selected += get_eij(rij);
-                get_fij(rij,rij_vec,force);
-                stress_selected.x += force.x * rij_vec.x;
-                stress_selected.y += force.y * rij_vec.y;
-                stress_selected.z += force.z * rij_vec.z;
-                auto end2 = high_resolution_clock::now();
-                duration<double> duration2 = end2 - start2;        
-                std::cout << "Time for force calc: " << duration2.count() << " seconds" << std::endl;
-
-            }
-
-        }
-        //still calculating its distance with itself, too.
-    }
-
-
-
-}
-=======
->>>>>>> d1808111
 
 
 int main(int argc, char* argv[])
@@ -410,6 +134,8 @@
                 stensor.x += force.x * rij_vec.x;
                 stensor.y += force.y * rij_vec.y;
                 stensor.z += force.z * rij_vec.z;
+            
+
             }
         }
     }
@@ -579,7 +305,8 @@
             
             Cv = (avgEsq - pow(avgE,2)) / (pow(temp,2)*kB);/*write this - this should only be the dE/dT portion*/
         }    
-           
+        
+   
         if ( (i+1) % iofrq == 0)
         {
             system.write_frame(i);
